/*
Highly Optimized Object-oriented Many-particle Dynamics -- Blue Edition
(HOOMD-blue) Open Source Software License Copyright 2009-2015 The Regents of
the University of Michigan All rights reserved.

HOOMD-blue may contain modifications ("Contributions") provided, and to which
copyright is held, by various Contributors who have granted The Regents of the
University of Michigan the right to modify and/or distribute such Contributions.

You may redistribute, use, and create derivate works of HOOMD-blue, in source
and binary forms, provided you abide by the following conditions:

* Redistributions of source code must retain the above copyright notice, this
list of conditions, and the following disclaimer both in the code and
prominently in any materials provided with the distribution.

* Redistributions in binary form must reproduce the above copyright notice, this
list of conditions, and the following disclaimer in the documentation and/or
other materials provided with the distribution.

* All publications and presentations based on HOOMD-blue, including any reports
or published results obtained, in whole or in part, with HOOMD-blue, will
acknowledge its use according to the terms posted at the time of submission on:
http://codeblue.umich.edu/hoomd-blue/citations.html

* Any electronic documents citing HOOMD-Blue will link to the HOOMD-Blue website:
http://codeblue.umich.edu/hoomd-blue/

* Apart from the above required attributions, neither the name of the copyright
holder nor the names of HOOMD-blue's contributors may be used to endorse or
promote products derived from this software without specific prior written
permission.

Disclaimer

THIS SOFTWARE IS PROVIDED BY THE COPYRIGHT HOLDER AND CONTRIBUTORS ``AS IS'' AND
ANY EXPRESS OR IMPLIED WARRANTIES, INCLUDING, BUT NOT LIMITED TO, THE IMPLIED
WARRANTIES OF MERCHANTABILITY, FITNESS FOR A PARTICULAR PURPOSE, AND/OR ANY
WARRANTIES THAT THIS SOFTWARE IS FREE OF INFRINGEMENT ARE DISCLAIMED.

IN NO EVENT SHALL THE COPYRIGHT HOLDER OR CONTRIBUTORS BE LIABLE FOR ANY DIRECT,
INDIRECT, INCIDENTAL, SPECIAL, EXEMPLARY, OR CONSEQUENTIAL DAMAGES (INCLUDING,
BUT NOT LIMITED TO, PROCUREMENT OF SUBSTITUTE GOODS OR SERVICES; LOSS OF USE,
DATA, OR PROFITS; OR BUSINESS INTERRUPTION) HOWEVER CAUSED AND ON ANY THEORY OF
LIABILITY, WHETHER IN CONTRACT, STRICT LIABILITY, OR TORT (INCLUDING NEGLIGENCE
OR OTHERWISE) ARISING IN ANY WAY OUT OF THE USE OF THIS SOFTWARE, EVEN IF
ADVISED OF THE POSSIBILITY OF SUCH DAMAGE.
*/


/*!
\page page_credits Credits

<hr>
<h1>HOOMD-blue Developers:</h1>
<hr>
Joshua Anderson, University of Michigan - <b>Lead developer</b>

Alex Travesset, Iowa State University and Ames Laboratory

Rastko Sknepnek, Northwestern
 - integrate.npt
 - pair.morse

Carolyn Phillips, University of Michigan
 - dihedral.table
 - angle.table
 - bond.table
 - pair.dpdlj
 - pair.dpd
 - pair.dpd_conservative
 - integrate.bdnvt
 - bond.fene
 - pair.slj
 - Initial testing and debugging of HOOMD on Mac OS X systems

Aaron Keys, University of Michigan
  - update.enforce2d and other updates enabling to 2D simulations
  - hoomd c++ compilation helper script
  - binary restart files
  - integrate.mode_minimize_fire

Axel Kohlmeyer, David LeBard, Ben Levine, from the ICMS group at Temple University
  - pair.cgcmm
  - angle.harmonic
  - angle.cgcmm
  - dihedral.harmonic
  - improper.harmonic
  - numerous other small contributions enhancing the usability of HOOMD

Igor Morozov, Andrey Kazennov, Roman Bystryi, Joint Institute for High Temperatures of RAS (Moscow, Russia)
  - pair.eam

Philipp Mertmann, Ruhr University Bochum
 - charge.pppm
 - pair.ewald

Stephen Barr, Princeton University
 - charge.pppm
 - pair.ewald

Greg van Anders, Benjamin Schultz, University of Michigan
 - refactoring of ForceCompute

Eric Irrgang, University of Michigan
 - RPM packaging and daily builds

Ross Smith, University of Michigan
 - Deb packaging and daily builds

Peter Palm, Jens Glaser, Leipzig University
 - group functionality in force.constant
 - misc bug fixes
 - conversion of bond forces to template evaluator implementation

Jens Glaser, University of Michigan
 - integrate.npt anisotropic integration (mkt)
 - pair.force_shifted_lj
 - Dynamic addition/removal of bonds
 - Computation of virial and pressure tensor
 - integrate.nph
 - Framework for external potentials
 - external.periodic
 - ParticleData refactoring
 - MPI communication
 - Optimization of MPI communication for strong scaling
 - Neighborlist and pair force performance improvements (multiple threads per particle)
 - Enable cell based neighbor list on small boxes
 - Testing of angle.table and dihedral.table
 - Replicate command
 - metadata output

Pavani Medapuram, University of Minnesota
 - Framework for external potentials
 - external.periodic

Brandon D. Smith, University of Michigan
 - full double precision compile time option
 - integrate.berendsen
 - pair.tersoff

Trung Dac Nguyen, University of Michigan
 - integreate.nve_rigid
 - integrate.bdnvt_rigid
 - integrate.nvt_rigid
 - integrate.npt_rigid
 - integrate.mode_minimize_rigid_fire
 - associated rigid body data structures and helper functions
 - integrate.nph_rigid

Ryan Marson, University of Michigan
 - unwrap_rigid option to dump.dcd

Kevin Silmore, Princeton University
 - OPLS dihedral

David Tarjan, University of Virginia
 - performance tweaks to the neighbor list and pair force code

Sumedh R. Risbud, James W. Swan, Massachusetts Institute of Technology
 - bug fixes for rigid body virial corrections

Michael P. Howard, Princeton University
 - Automatic citation list generator
 - Neighbor list memory footprint reduction
 - Bounding volume hierarchy (tree) neighbor lists
 - Per-type MPI ghost layer communication

James Antonaglia, University of Michigan
 - pair.mie

Carl Simon Adorf, University of Michigan
 - Analyzer callback
 - metadata output

Paull Dodd, University of Michigan
 - pair.compute_energy

<<<<<<< HEAD
Erin Teich, University of Michigan
 - addInfo callback to dump.pos
=======
Joseph Berleant, University of Michigan
 - fix python 3.4 segfault
>>>>>>> ca3dd995

<hr>
<h1>Source code</h1>
<hr>
<b>HOOMD:</b> HOOMD-blue is a continuation of the HOOMD project (http://www.ameslab.gov/hoomd/). The code from the original project is used under
the following license:<br>

\verbatim
Highly Optimized Object-Oriented Molecular Dynamics (HOOMD) Open
Source Software License
Copyright (c) 2008 Ames Laboratory Iowa State University
All rights reserved.

Redistribution and use of HOOMD, in source and binary forms, with or
without modification, are permitted, provided that the following
conditions are met:

* Redistributions of source code must retain the above copyright notice,
this list of conditions and the following disclaimer.

* Redistributions in binary form must reproduce the above copyright
notice, this list of conditions and the following disclaimer in the
documentation and/or other materials provided with the distribution.

* Neither the name of the copyright holder nor the names HOOMD's
contributors may be used to endorse or promote products derived from this
software without specific prior written permission.

Disclaimer

THIS SOFTWARE IS PROVIDED BY THE COPYRIGHT HOLDER AND
CONTRIBUTORS ``AS IS''  AND ANY EXPRESS OR IMPLIED WARRANTIES,
INCLUDING, BUT NOT LIMITED TO, THE IMPLIED WARRANTIES OF MERCHANTABILITY
AND FITNESS FOR A PARTICULAR PURPOSE ARE DISCLAIMED.

IN NO EVENT SHALL THE COPYRIGHT HOLDER OR CONTRIBUTORS  BE LIABLE
FOR ANY DIRECT, INDIRECT, INCIDENTAL, SPECIAL, EXEMPLARY, OR
CONSEQUENTIAL DAMAGES (INCLUDING, BUT NOT LIMITED TO, PROCUREMENT OF
SUBSTITUTE GOODS OR SERVICES; LOSS OF USE, DATA, OR PROFITS; OR BUSINESS
INTERRUPTION) HOWEVER CAUSED AND ON ANY THEORY OF LIABILITY, WHETHER IN
CONTRACT, STRICT LIABILITY, OR TORT (INCLUDING NEGLIGENCE OR OTHERWISE)
ARISING IN ANY WAY OUT OF THE USE OF THIS SOFTWARE, EVEN IF ADVISED OF
THE POSSIBILITY OF SUCH DAMAGE.
\endverbatim

<hr>
<b>Sockets code</b> from VMD is used for the IMDInterface to VMD (http://www.ks.uiuc.edu/Research/vmd/) - Used under the UIUC Open Source License.<br>
<b>Molfile plugin code</b> from VMD is used for generic file format reading and writing - Used under the UIUC Open Source License<br>
\verbatim
University of Illinois Open Source License
Copyright 2006 Theoretical and Computational Biophysics Group,
All rights reserved.

Developed by: Theoretical and Computational Biophysics Group
              University of Illinois at Urbana-Champaign
              http://www.ks.uiuc.edu/

Permission is hereby granted, free of charge, to any person obtaining a copy of
this software and associated documentation files (the Software), to deal with
the Software without restriction, including without limitation the rights to
use, copy, modify, merge, publish, distribute, sublicense, and/or sell copies
of the Software, and to permit persons to whom the Software is furnished to
do so, subject to the following conditions:

Redistributions of source code must retain the above copyright notice,
this list of conditions and the following disclaimers.

Redistributions in binary form must reproduce the above copyright notice,
this list of conditions and the following disclaimers in the documentation
and/or other materials provided with the distribution.

Neither the names of Theoretical and Computational Biophysics Group,
University of Illinois at Urbana-Champaign, nor the names of its contributors
may be used to endorse or promote products derived from this Software without
specific prior written permission.

THE SOFTWARE IS PROVIDED AS IS, WITHOUT WARRANTY OF ANY KIND, EXPRESS OR
IMPLIED, INCLUDING BUT NOT LIMITED TO THE WARRANTIES OF MERCHANTABILITY,
FITNESS FOR A PARTICULAR PURPOSE AND NONINFRINGEMENT.  IN NO EVENT SHALL
THE CONTRIBUTORS OR COPYRIGHT HOLDERS BE LIABLE FOR ANY CLAIM, DAMAGES OR
OTHER LIABILITY, WHETHER IN AN ACTION OF CONTRACT, TORT OR OTHERWISE,
ARISING FROM, OUT OF OR IN CONNECTION WITH THE SOFTWARE OR THE USE OR
OTHER DEALINGS WITH THE SOFTWARE.
\endverbatim
<hr>
<b>XML parsing</b> is performed with XML.c from http://www.applied-mathematics.net/tools/xmlParser.html - Used under the BSD License<br>
<br>
Copyright (c) 2002, Frank Vanden Berghen<br>
All rights reserved.<br>
Redistribution and use in source and binary forms, with or without
modification, are permitted provided that the following conditions are met:

 - Redistributions of source code must retain the above copyright
      notice, this list of conditions and the following disclaimer.
 - Redistributions in binary form must reproduce the above copyright
      notice, this list of conditions and the following disclaimer in the
      documentation and/or other materials provided with the distribution.
 - Neither the name of the Frank Vanden Berghen nor the
      names of its contributors may be used to endorse or promote products
      derived from this software without specific prior written permission.

THIS SOFTWARE IS PROVIDED BY THE REGENTS AND CONTRIBUTORS ``AS IS'' AND ANY
EXPRESS OR IMPLIED WARRANTIES, INCLUDING, BUT NOT LIMITED TO, THE IMPLIED
WARRANTIES OF MERCHANTABILITY AND FITNESS FOR A PARTICULAR PURPOSE ARE
DISCLAIMED. IN NO EVENT SHALL THE REGENTS AND CONTRIBUTORS BE LIABLE FOR ANY
DIRECT, INDIRECT, INCIDENTAL, SPECIAL, EXEMPLARY, OR CONSEQUENTIAL DAMAGES
(INCLUDING, BUT NOT LIMITED TO, PROCUREMENT OF SUBSTITUTE GOODS OR SERVICES;
LOSS OF USE, DATA, OR PROFITS; OR BUSINESS INTERRUPTION) HOWEVER CAUSED AND
ON ANY THEORY OF LIABILITY, WHETHER IN CONTRACT, STRICT LIABILITY, OR TORT
INCLUDING NEGLIGENCE OR OTHERWISE) ARISING IN ANY WAY OUT OF THE USE OF THIS
SOFTWARE, EVEN IF ADVISED OF THE POSSIBILITY OF SUCH DAMAGE.
<hr>
<b>FindCUDA.cmake</b> (http://www.sci.utah.edu/~abe/FindCuda.html) has been modified slightly and is used as part of the build system - Used under the MIT License<br>
\verbatim
The MIT License

Copyright (c) 2008-2009
NVIDIA Corp.

Copyright (c) 2007-2009
Scientific Computing and Imaging Institute, University of Utah

License for the specific language governing rights and limitations under
Permission is hereby granted, free of charge, to any person obtaining a
copy of this software and associated documentation files (the "Software"),
to deal in the Software without restriction, including without limitation
the rights to use, copy, modify, merge, publish, distribute, sublicense,
and/or sell copies of the Software, and to permit persons to whom the
Software is furnished to do so, subject to the following conditions:

The above copyright notice and this permission notice shall be included
in all copies or substantial portions of the Software.
\endverbatim
<hr>
<b>Saru</b> is used for random number generation - Used under the following license<br>
Copyright (c) 2008 Steve Worley < m a t h g e e k@(my last name).com >

Permission to use, copy, modify, and distribute this software for any
purpose with or without fee is hereby granted, provided that the above
copyright notice and this permission notice appear in all copies.

THE SOFTWARE IS PROVIDED "AS IS" AND THE AUTHOR DISCLAIMS ALL WARRANTIES
WITH REGARD TO THIS SOFTWARE INCLUDING ALL IMPLIED WARRANTIES OF
MERCHANTABILITY AND FITNESS. IN NO EVENT SHALL THE AUTHOR BE LIABLE FOR
ANY SPECIAL, DIRECT, INDIRECT, OR CONSEQUENTIAL DAMAGES OR ANY DAMAGES
WHATSOEVER RESULTING FROM LOSS OF USE, DATA OR PROFITS, WHETHER IN AN
ACTION OF CONTRACT, NEGLIGENCE OR OTHER TORTIOUS ACTION, ARISING OUT OF
OR IN CONNECTION WITH THE USE OR PERFORMANCE OF THIS SOFTWARE.
<hr>
Some <b>CUDA API headers</b> are included in the HOOMD-blue source code for code compatibility in CPU only biulds - Used under the following license<br>
\verbatim
Copyright 1993-2008 NVIDIA Corporation.  All rights reserved.

NOTICE TO USER:

This source code is subject to NVIDIA ownership rights under U.S. and
international Copyright laws.  Users and possessors of this source code
are hereby granted a nonexclusive, royalty-free license to use this code
in individual and commercial software.

NVIDIA MAKES NO REPRESENTATION ABOUT THE SUITABILITY OF THIS SOURCE
CODE FOR ANY PURPOSE.  IT IS PROVIDED "AS IS" WITHOUT EXPRESS OR
IMPLIED WARRANTY OF ANY KIND.  NVIDIA DISCLAIMS ALL WARRANTIES WITH
REGARD TO THIS SOURCE CODE, INCLUDING ALL IMPLIED WARRANTIES OF
MERCHANTABILITY, NONINFRINGEMENT, AND FITNESS FOR A PARTICULAR PURPOSE.
IN NO EVENT SHALL NVIDIA BE LIABLE FOR ANY SPECIAL, INDIRECT, INCIDENTAL,
OR CONSEQUENTIAL DAMAGES, OR ANY DAMAGES WHATSOEVER RESULTING FROM LOSS
OF USE, DATA OR PROFITS,  WHETHER IN AN ACTION OF CONTRACT, NEGLIGENCE
OR OTHER TORTIOUS ACTION,  ARISING OUT OF OR IN CONNECTION WITH THE USE
OR PERFORMANCE OF THIS SOURCE CODE.

U.S. Government End Users.   This source code is a "commercial item" as
that term is defined at  48 C.F.R. 2.101 (OCT 1995), consisting  of
"commercial computer  software"  and "commercial computer software
documentation" as such terms are  used in 48 C.F.R. 12.212 (SEPT 1995)
and is provided to the U.S. Government only as a commercial end item.
Consistent with 48 C.F.R.12.212 and 48 C.F.R. 227.7202-1 through
227.7202-4 (JUNE 1995), all U.S. Government End Users acquire the
source code with only those rights set forth herein.

Any use of this source code in individual and commercial software must
include, in the user documentation and internal comments to the code,
the above Disclaimer and U.S. Government End Users Notice.
\endverbatim

<hr>
FFTs on the CPU reference implementation of PPPM are performed using <b>kissFFT</b> from http://sourceforge.net/projects/kissfft/,
used under the following license
<br>
\verbatim
Copyright (c) 2003-2010 Mark Borgerding

All rights reserved.

Redistribution and use in source and binary forms, with or without modification,
are permitted provided that the following conditions are met:

* Redistributions of source code must retain the above copyright notice, this
list of conditions and the following disclaimer.

* Redistributions in binary form must reproduce the above copyright notice, this
list of conditions and the following disclaimer in the documentation and/or
other materials provided with the distribution.

* Neither the author nor the names of any contributors may be used to endorse or
promote products derived from this software without specific prior written
permission.

THIS SOFTWARE IS PROVIDED BY THE COPYRIGHT HOLDERS AND CONTRIBUTORS "AS IS" AND
ANY EXPRESS OR IMPLIED WARRANTIES, INCLUDING, BUT NOT LIMITED TO, THE IMPLIED
WARRANTIES OF MERCHANTABILITY AND FITNESS FOR A PARTICULAR PURPOSE ARE
DISCLAIMED. IN NO EVENT SHALL THE COPYRIGHT OWNER OR CONTRIBUTORS BE LIABLE FOR
ANY DIRECT, INDIRECT, INCIDENTAL, SPECIAL, EXEMPLARY, OR CONSEQUENTIAL DAMAGES
(INCLUDING, BUT NOT LIMITED TO, PROCUREMENT OF SUBSTITUTE GOODS OR SERVICES;
LOSS OF USE, DATA, OR PROFITS; OR BUSINESS INTERRUPTION) HOWEVER CAUSED AND ON
ANY THEORY OF LIABILITY, WHETHER IN CONTRACT, STRICT LIABILITY, OR TORT
(INCLUDING NEGLIGENCE OR OTHERWISE) ARISING IN ANY WAY OUT OF THE USE OF THIS
SOFTWARE, EVEN IF ADVISED OF THE POSSIBILITY OF SUCH DAMAGE.
\endverbatim

<hr>
ModernGPU source code is embedded in HOOMD's package and is used for various tasks: http://nvlabs.github.io/moderngpu/

\verbatim
Copyright (c) 2013, NVIDIA CORPORATION.  All rights reserved.
Redistribution and use in source and binary forms, with or without
modification, are permitted provided that the following conditions are met:

    * Redistributions of source code must retain the above copyright
    notice, this list of conditions and the following disclaimer.
    * Redistributions in binary form must reproduce the above copyright
    notice, this list of conditions and the following disclaimer in the
    documentation and/or other materials provided with the distribution.
    * Neither the name of the NVIDIA CORPORATION nor the
    names of its contributors may be used to endorse or promote products
    derived from this software without specific prior written permission.

THIS SOFTWARE IS PROVIDED BY THE COPYRIGHT HOLDERS AND CONTRIBUTORS "AS IS"
AND ANY EXPRESS OR IMPLIED WARRANTIES, INCLUDING, BUT NOT LIMITED TO, THE
IMPLIED WARRANTIES OF MERCHANTABILITY AND FITNESS FOR A PARTICULAR PURPOSE
ARE DISCLAIMED. IN NO EVENT SHALL NVIDIA CORPORATION BE LIABLE FOR ANY
DIRECT, INDIRECT, INCIDENTAL, SPECIAL, EXEMPLARY, OR CONSEQUENTIAL DAMAGES
(INCLUDING, BUT NOT LIMITED TO, PROCUREMENT OF SUBSTITUTE GOODS OR SERVICES;
LOSS OF USE, DATA, OR PROFITS; OR BUSINESS INTERRUPTION) HOWEVER CAUSED AND
ON ANY THEORY OF LIABILITY, WHETHER IN CONTRACT, STRICT LIABILITY, OR TORT
(INCLUDING NEGLIGENCE OR OTHERWISE) ARISING IN ANY WAY OUT OF THE USE OF THIS
SOFTWARE, EVEN IF ADVISED OF THE POSSIBILITY OF SUCH DAMAGE.
\endverbatim

<hr>
num_util is embedded in HOOMD's package.

\verbatim
Copyright 2006  Phil Austin (http://www.eos.ubc.ca/personal/paustin)
Distributed under the Boost Software License, Version 1.0. (See
accompanying file LICENSE_1_0.txt or copy at
http://www.boost.org/LICENSE_1_0.txt)
\endverbatim

<hr>
CUB 1.4.1 source code is embedded in HOOMD's package and is used for various tasks: http://nvlabs.github.io/cub/

\verbatim
Copyright (c) 2011, Duane Merrill.  All rights reserved.
Copyright (c) 2011-2015, NVIDIA CORPORATION.  All rights reserved.

Redistribution and use in source and binary forms, with or without
modification, are permitted provided that the following conditions are met:
    * Redistributions of source code must retain the above copyright
      notice, this list of conditions and the following disclaimer.
    * Redistributions in binary form must reproduce the above copyright
      notice, this list of conditions and the following disclaimer in the
      documentation and/or other materials provided with the distribution.
    * Neither the name of the NVIDIA CORPORATION nor the
      names of its contributors may be used to endorse or promote products
      derived from this software without specific prior written permission.

THIS SOFTWARE IS PROVIDED BY THE COPYRIGHT HOLDERS AND CONTRIBUTORS "AS IS" AND
ANY EXPRESS OR IMPLIED WARRANTIES, INCLUDING, BUT NOT LIMITED TO, THE IMPLIED
WARRANTIES OF MERCHANTABILITY AND FITNESS FOR A PARTICULAR PURPOSE ARE
DISCLAIMED. IN NO EVENT SHALL NVIDIA CORPORATION BE LIABLE FOR ANY
DIRECT, INDIRECT, INCIDENTAL, SPECIAL, EXEMPLARY, OR CONSEQUENTIAL DAMAGES
(INCLUDING, BUT NOT LIMITED TO, PROCUREMENT OF SUBSTITUTE GOODS OR SERVICES;
LOSS OF USE, DATA, OR PROFITS; OR BUSINESS INTERRUPTION) HOWEVER CAUSED AND
ON ANY THEORY OF LIABILITY, WHETHER IN CONTRACT, STRICT LIABILITY, OR TORT
(INCLUDING NEGLIGENCE OR OTHERWISE) ARISING IN ANY WAY OUT OF THE USE OF THIS
SOFTWARE, EVEN IF ADVISED OF THE POSSIBILITY OF SUCH DAMAGE.
\endverbatim

<hr>
<h1>Libraries</h1>
<hr>
HOOMD-blue links to the following libraries, possibly statically or dynamically depending on configuration options chosen at build time <br>
 - \b boost - Used under the Boost Software License, Version 1.0 (http://www.boost.org/LICENSE_1_0.txt)<br>
 - \b zlib - Used under the zlib license (http://www.zlib.net/zlib_license.html)<br>
 - \b python - Used under the Python license (http://www.python.org/psf/license/)<br>
 - \b cuFFT - Used under the same license as the NVIDIA CUDA toolkit<br>

<hr>
*/<|MERGE_RESOLUTION|>--- conflicted
+++ resolved
@@ -176,13 +176,11 @@
 Paull Dodd, University of Michigan
  - pair.compute_energy
 
-<<<<<<< HEAD
 Erin Teich, University of Michigan
  - addInfo callback to dump.pos
-=======
+
 Joseph Berleant, University of Michigan
  - fix python 3.4 segfault
->>>>>>> ca3dd995
 
 <hr>
 <h1>Source code</h1>
