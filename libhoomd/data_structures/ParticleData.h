--- conflicted
+++ resolved
@@ -453,7 +453,7 @@
 */
 class ParticleData : boost::noncopyable
     {
-    public:    
+    public:
         //! Construct with N particles in the given box
         ParticleData(unsigned int N,
                      const BoxDim &box,
@@ -753,7 +753,6 @@
             m_arrays.type[idx] = typ;
             release();
             }
-<<<<<<< HEAD
         //! Set the orientation of a particle with a given tag
         void setOrientation(unsigned int tag, const Scalar4& orientation)
             {
@@ -769,7 +768,6 @@
             {
             m_inertia_tensor[tag] = tensor;
             }
-=======
             
         //!< Get the particle data flags
         PDataFlags getFlags() { return m_flags; }
@@ -780,7 +778,6 @@
             analyzers and updaters to determine the value of the flags for any given time step.
         */
         void setFlags(const PDataFlags& flags) { m_flags = flags; }
->>>>>>> b0b10573
 
     private:
         BoxDim m_box;                               //!< The simulation box
@@ -804,7 +801,6 @@
         GPUArray< Scalar4 > m_net_torque;            //!< Net torque calculated for each particle
         GPUArray< Scalar4 > m_orientation;           //!< Orientation quaternion for each particle (ignored if not anisotropic)
         std::vector< InertiaTensor > m_inertia_tensor; //!< Inertia tensor for each particle
-        
         
         PDataFlags m_flags;                          //!< Flags identifying which optional fields are valid
         
