/*
Highly Optimized Object-oriented Many-particle Dynamics -- Blue Edition
(HOOMD-blue) Open Source Software License Copyright 2008-2011 Ames Laboratory
Iowa State University and The Regents of the University of Michigan All rights
reserved.

HOOMD-blue may contain modifications ("Contributions") provided, and to which
copyright is held, by various Contributors who have granted The Regents of the
University of Michigan the right to modify and/or distribute such Contributions.

You may redistribute, use, and create derivate works of HOOMD-blue, in source
and binary forms, provided you abide by the following conditions:

* Redistributions of source code must retain the above copyright notice, this
list of conditions, and the following disclaimer both in the code and
prominently in any materials provided with the distribution.

* Redistributions in binary form must reproduce the above copyright notice, this
list of conditions, and the following disclaimer in the documentation and/or
other materials provided with the distribution.

* All publications and presentations based on HOOMD-blue, including any reports
or published results obtained, in whole or in part, with HOOMD-blue, will
acknowledge its use according to the terms posted at the time of submission on:
http://codeblue.umich.edu/hoomd-blue/citations.html

* Any electronic documents citing HOOMD-Blue will link to the HOOMD-Blue website:
http://codeblue.umich.edu/hoomd-blue/

* Apart from the above required attributions, neither the name of the copyright
holder nor the names of HOOMD-blue's contributors may be used to endorse or
promote products derived from this software without specific prior written
permission.

Disclaimer

THIS SOFTWARE IS PROVIDED BY THE COPYRIGHT HOLDER AND CONTRIBUTORS ``AS IS'' AND
ANY EXPRESS OR IMPLIED WARRANTIES, INCLUDING, BUT NOT LIMITED TO, THE IMPLIED
WARRANTIES OF MERCHANTABILITY, FITNESS FOR A PARTICULAR PURPOSE, AND/OR ANY
WARRANTIES THAT THIS SOFTWARE IS FREE OF INFRINGEMENT ARE DISCLAIMED.

IN NO EVENT SHALL THE COPYRIGHT HOLDER OR CONTRIBUTORS BE LIABLE FOR ANY DIRECT,
INDIRECT, INCIDENTAL, SPECIAL, EXEMPLARY, OR CONSEQUENTIAL DAMAGES (INCLUDING,
BUT NOT LIMITED TO, PROCUREMENT OF SUBSTITUTE GOODS OR SERVICES; LOSS OF USE,
DATA, OR PROFITS; OR BUSINESS INTERRUPTION) HOWEVER CAUSED AND ON ANY THEORY OF
LIABILITY, WHETHER IN CONTRACT, STRICT LIABILITY, OR TORT (INCLUDING NEGLIGENCE
OR OTHERWISE) ARISING IN ANY WAY OUT OF THE USE OF THIS SOFTWARE, EVEN IF
ADVISED OF THE POSSIBILITY OF SUCH DAMAGE.
*/

// Maintainer: joaander

/*! \file SFCPackUpdater.h
    \brief Declares the SFCPackUpdater class
*/

#ifdef NVCC
#error This header cannot be compiled by nvcc
#endif

#ifdef WIN32
#pragma warning( push )
#pragma warning( disable : 4103 )
#endif

#include <boost/shared_ptr.hpp>
#include <boost/signals.hpp>
#include <vector>
#include <utility>

#include "Updater.h"
#include "NeighborList.h"

#ifndef __SFCPACK_UPDATER_H__
#define __SFCPACK_UPDATER_H__

//! Sort the particles
/*! Impelements an algorithm that reorders particles in the ParticleData so that particles
    near each other in space become near each other in memory. This transformation improves
    cache locality in almost every other calculation in HOOMD, such as LJForceCompute,
    HarmonicBondForceCompute, and NeighborListBinned, to name a few. As particles move
    through time, they will tend to unsort themselves at a rate depending on how diffusive
    the simulation is. Tests preformed on a Leannard-Jones liquid simulation at a temperature of 1.2
    showed that performing the sort every 1,000 time steps is sufficient to maintain the
    benifits of the sort without significant overhead. Less diffusive systems can easily increase
    that value to 2,000 or more.

    Usage:<br>
    Constructe the SFCPackUpdater, attaching it to the ParticleData. The grid size is automatically set to reasonable 
    defaults, which is as high as it can possibly go without consuming a significant amount of memory. The grid
    dimension can be changed by calling setGrid().

    Implementation details:<br>
    The rearranging is done by computing bins for the particles, and then ordering the particles based on the order in
    which those bins appear along a hilbert curve. It is very efficient, even when the box size changes often as the
    grid dimension is kept constant.

    \ingroup updaters
*/
class SFCPackUpdater : public Updater
    {
    public:
        //! Constructor
        SFCPackUpdater(boost::shared_ptr<SystemDefinition> sysdef);
<<<<<<< HEAD
=======

        //! Destructor
>>>>>>> e7276024
        virtual ~SFCPackUpdater();
        
        //! Take one timestep forward
        virtual void update(unsigned int timestep);
        
        //! Set the grid dimension
        /*! \param grid New grid dimension to set
            \note It is automatically rounded up to the nearest power of 2
        */
        void setGrid(unsigned int grid)
            {
            m_grid = (unsigned int)pow(2.0, ceil(log(double(grid)) / log(2.0)));;
            }
            
    private:
        unsigned int m_grid;        //!< Grid dimension to use
        unsigned int m_last_grid;   //!< The last value of MMax
        unsigned int m_last_dim;    //!< Check the last dimension we ran at
        
        std::vector< std::pair<unsigned int, unsigned int> > m_particle_bins;    //!< Binned particles
        
        std::vector< unsigned int > m_traversal_order;      //!< Generated traversal order of bins
        std::vector<unsigned int> m_sort_order;             //!< Generated sort order of the particles

        boost::signals::connection m_max_particle_num_change_connection; //!< Connection to the maximum particle number change signal of particle data
        //! Helper function that actually performs the sort
        void getSortedOrder2D();
        //! Helper function that actually performs the sort
        void getSortedOrder3D();
        
        //! Apply the sorted order to the particle data
        void applySortOrder();

        //! Write traversal order out for visualization
        void writeTraversalOrder(const std::string& fname, const vector< unsigned int >& reverse_order);

        //! Reallocate internal arrays
        void reallocate();
    };

//! Export the SFCPackUpdater class to python
void export_SFCPackUpdater();

#endif

#ifdef WIN32
#pragma warning( pop )
#endif
<|MERGE_RESOLUTION|>--- conflicted
+++ resolved
@@ -102,11 +102,8 @@
     public:
         //! Constructor
         SFCPackUpdater(boost::shared_ptr<SystemDefinition> sysdef);
-<<<<<<< HEAD
-=======
 
         //! Destructor
->>>>>>> e7276024
         virtual ~SFCPackUpdater();
         
         //! Take one timestep forward
