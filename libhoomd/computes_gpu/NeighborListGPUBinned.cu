--- conflicted
+++ resolved
@@ -102,14 +102,9 @@
                                                     const Index2D cli,
                                                     const Index2D cadji,
                                                     const BoxDim box,
-<<<<<<< HEAD
                                                     const Scalar r_maxsq,
-                                                    const Scalar r_max)
-=======
-                                                    const float r_maxsq,
-                                                    const float r_max,
+                                                    const Scalar r_max,
                                                     const Scalar3 ghost_width) 
->>>>>>> 2e5d0fba
     {
     bool filter_body = flags & 1;
     bool filter_diameter = flags & 2;
@@ -160,13 +155,8 @@
         // now, we are set to loop through the array
         for (int cur_offset = 0; cur_offset < size; cur_offset++)
             {
-<<<<<<< HEAD
-            Scalar4 cur_xyzf = d_cell_xyzf[cli(cur_offset, neigh_cell)];
-            Scalar4 cur_tdb = make_scalar4(Scalar(0.0), Scalar(0.0), Scalar(0.0), Scalar(0.0));
-=======
-            float4 cur_xyzf = tex1Dfetch(cell_xyzf_1d_tex, cli(cur_offset, neigh_cell));
-            float4 cur_tdb = make_float4(0.0f, 0.0f, 0.0f, 0.0f);
->>>>>>> 2e5d0fba
+            Scalar4 cur_xyzf = tex1Dfetch(cell_xyzf_1d_tex, cli(cur_offset, neigh_cell));
+            Scalar4 cur_tdb = make_float4(0, 0, 0, 0);
             if (filter_diameter || filter_body)
                 cur_tdb = d_cell_tdb[cli(cur_offset, neigh_cell)];
             unsigned int neigh_body = __scalar_as_int(cur_tdb.z);
@@ -191,7 +181,7 @@
             if (filter_body && my_body != 0xffffffff)
                 excluded = excluded | (my_body == neigh_body);
 
-            Scalar sqshift = Scalar(0.0);
+            Scalar sqshift = 0;
             if (filter_diameter)
                 {
                 // compute the shift in radius to accept neighbors based on their diameters
@@ -245,9 +235,6 @@
                                      bool filter_diameter,
                                      const Scalar3& ghost_width)
     {
-<<<<<<< HEAD
-    int n_blocks = (int)ceil(Scalar(N)/(Scalar)block_size);
-=======
     int n_blocks = (int)ceil(float(N)/(float)block_size);
 
     // bind the position texture
@@ -258,7 +245,6 @@
         return error;
 
 
->>>>>>> 2e5d0fba
     if (!filter_diameter && !filter_body)
         {
         gpu_compute_nlist_binned_new_kernel<0><<<n_blocks, block_size>>>(d_nlist,
@@ -397,14 +383,9 @@
                                                    const unsigned int N,
                                                    const Index3D ci,
                                                    const BoxDim box,
-<<<<<<< HEAD
-                                                   const Scalar r_maxsq,
-                                                   const Scalar r_max)
-=======
                                                    const float r_maxsq,
                                                    const float r_max,
                                                    const Scalar3 ghost_width)
->>>>>>> 2e5d0fba
     {
     bool filter_body = filter_flags & 1;
     bool filter_diameter = filter_flags & 2;
@@ -534,7 +515,7 @@
                                         bool filter_diameter,
                                         const Scalar3& ghost_width)
     {
-    int n_blocks = (int)ceil(Scalar(N)/(Scalar)block_size);
+    int n_blocks = (int)ceil(double(N)/double(block_size));
     
     cudaError_t err = cudaBindTextureToArray(cell_adj_tex, dca_cell_adj);
     if (err != cudaSuccess)
